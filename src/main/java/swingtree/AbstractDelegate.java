package swingtree;

import sprouts.Event;
import sprouts.Val;
import swingtree.animation.Animation;
import swingtree.animation.AnimationState;
import swingtree.animation.Animator;
import swingtree.animation.LifeTime;
import swingtree.api.AnimatedStyler;
import swingtree.api.Painter;
import swingtree.api.Styler;
import swingtree.layout.Bounds;
import swingtree.layout.Size;
import swingtree.style.ComponentExtension;

import javax.swing.Action;
import javax.swing.JComponent;
import javax.swing.border.Border;
import java.awt.*;
import java.util.Arrays;
import java.util.List;
import java.util.Objects;
import java.util.Optional;
import java.util.concurrent.TimeUnit;
import java.util.function.Predicate;
import java.util.stream.Collectors;
import java.util.stream.Stream;

/**
 *  Extensions of this class delegate a component
 *  as well as provide useful methods for trying the tree of the components
 *  in which the delegated component is contained. <br>
 *  Instances of this class are passed to various user event {@link Action} handlers.
 *  You can use this to change the state of the component, schedule animations
 *  for the component or query the tree of the components.
 *
 * @param <C> The type of the component that is delegated.
 */
abstract class AbstractDelegate<C extends JComponent>
{
    private final GuiTraverser _guiTraverser; // the traverser object that allows us to query the component tree
    private final C _component;

    /**
     * @param component The component that is delegated.
     * @param handle A component that is used as a starting point for traversing the component tree,
     *               usually the same component as the one that is delegated.
     */
    AbstractDelegate( boolean nullable, C component, JComponent handle ) {
        _guiTraverser = new GuiTraverser(Objects.requireNonNull(handle));
        _component    = nullable ? component : Objects.requireNonNull(component);
    }

    @SuppressWarnings("ReferenceEquality")
    protected final boolean _isUndefinedFont( Font font ) {
<<<<<<< HEAD
        return font == UI.Font.UNDEFINED;
=======
        return font == UI.FONT_UNDEFINED;
>>>>>>> abe7c36a
    }

    @SuppressWarnings("ReferenceEquality")
    protected final boolean _isUndefinedColor( Color color ) {
<<<<<<< HEAD
        return color == UI.Color.UNDEFINED;
=======
        return color == UI.COLOR_UNDEFINED;
>>>>>>> abe7c36a
    }

    protected C _component() { return _component; }

    protected List<JComponent> _siblingsSource() {
        return Optional.ofNullable(_component.getParent())
                .map(Container::getComponents)
                .map(Arrays::stream)
                .orElseGet(Stream::empty)
                .filter(c -> c instanceof JComponent)
                .map(c -> (JComponent) c)
                .collect(Collectors.toList());
    }

    /**
     *  This is a delegate to the underlying component, but not every method of the component
     *  is delegated. This method allows you to access the underlying component directly.
     *  <p>
     *  Note that this method expects that the accessing thread is the event dispatch thread,
     *  not the application thread.
     *  If you want to access the component from the application thread, you should use <br>
     *  {@code UI.run(() -> delegate.component())}.
     *
     * @return The underlying component.
     */
    public final C get() {
        if ( !UI.thisIsUIThread() )
            throw new IllegalStateException(
                    "You can only access the component from the GUI thread. " +
                    "Use 'UI.run(() -> delegate.component())' to access the component from the application thread."
                );
        return _component();
    }

    /**
     *  As a delegate to the underlying component, you can use this method to
     *  conveniently access the x-coordinate of the component relative to its parent.
     *
     * @return The x-coordinate of the component relative to its parent.
     */
    public final int getX() { return _component().getX(); }

    /**
     *  As a delegate to the underlying component, you can use this method to
     *  conveniently access the y-coordinate of the component relative to its parent.
     *
     * @return The y-coordinate of the component relative to its parent.
     */
    public final int getY() { return _component().getY(); }

    /**
     *  As a delegate to the underlying component, you can use this method to
     *  conveniently access the location of the component relative to its parent
     *  in the form of a {@link Point} object.
     *  The value returned by this method is equal to the value returned by
     *  {@link #getX()} and {@link #getY()}.
     *
     * @return The location of the component relative to its parent.
     */
    public final Point getLocation() { return _component().getLocation(); }

    /**
     *  This is class a delegate API, which means that it represents
     *  the API of a wrapped component. This method allows you to access
     *  the parent of the underlying component.
     *  In essence, this is a delegate to {@link Component#getParent()}. <br>
     *
     * @return The parent {@link Container} of the underlying component.
     */
    public final Container getParent() { return _component().getParent(); }

    /**
     *  As a delegate to the underlying component, you can use this method to
     *  conveniently set the background color of the component.
     *  This method returns the delegate itself, so you can chain calls to this method.
     *  <p>
     *  See {@link Component#setBackground(Color)} for more information.
     *  </p>
     *
     * @param color The color that should be used to paint the background of the component.
     *              If this parameter is <code>null</code> then this component will inherit
     *              the background color of its parent.
     * @return The delegate itself.
     */
    public final AbstractDelegate<C> setBackground( Color color ) {
<<<<<<< HEAD
        Objects.requireNonNull(color, "Use UI.Color.UNDEFINED instead of null to represent the absence of a color.");
=======
        Objects.requireNonNull(color, "Use UI.COLOR_UNDEFINED instead of null to represent the absence of a color.");
>>>>>>> abe7c36a
        if ( _isUndefinedColor(color) )
            _component().setBackground(null);
        else
            _component().setBackground(color);

        return this;
    }

    /**
     *  As a delegate to the underlying component, you can use this method to
     *  conveniently set the background color of the component.
     *  This method returns the delegate itself, so you can chain calls to this method.
     *  <p>
     *  See {@link Component#setBackground(Color)} for more information.
     *  </p>
     *
     * @param r The red component of the color as a double between 0 and 1.
     * @param g The green component of the color as a double between 0 and 1.
     * @param b The blue component of the color as a double between 0 and 1.
     * @return The delegate itself.
     */
    public final AbstractDelegate<C> setBackgroundColor( double r, double g, double b ) {
        return setBackgroundColor(r, g, b, 1.0);
    }

    /**
     *  As a delegate to the underlying component, you can use this method to
     *  conveniently set the background color of the component.
     *  This method returns the delegate itself, so you can chain calls to this method.
     *  <p>
     *  See {@link Component#setBackground(Color)} for more information.
     *  </p>
     *
     * @param r The red component of the color as a double between 0 and 1.
     * @param g The green component of the color as a double between 0 and 1.
     * @param b The blue component of the color as a double between 0 and 1.
     * @param a The alpha component of the color as a double between 0 and 1.
     * @return The delegate itself.
     */
    public final AbstractDelegate<C> setBackgroundColor( double r, double g, double b, double a ) {
        return setBackground(new Color((float) r, (float) g, (float) b, (float) a));
    }

    /**
     *  As a delegate to the underlying component, you can use this method to
     *  conveniently set the background color of the component.
     *  This method returns the delegate itself, so you can chain calls to this method.
     *  <p>
     *  See {@link Component#setBackground(Color)} for more information.
     *  </p>
     *
     * @param r The red component of the color as an integer between 0 and 255.
     * @param g The green component of the color as an integer between 0 and 255.
     * @param b The blue component of the color as an integer between 0 and 255.
     * @return The delegate itself.
     */
    public final AbstractDelegate<C> setBackgroundColor( int r, int g, int b ) {
        return setBackgroundColor(r, g, b, 255);
    }

    /**
     *  As a delegate to the underlying component, you can use this method to
     *  conveniently set the background color of the component.
     *  This method returns the delegate itself, so you can chain calls to this method.
     *  <p>
     *  See {@link Component#setBackground(Color)} for more information.
     *  </p>
     *
     * @param r The red component of the color as an integer between 0 and 255.
     * @param g The green component of the color as an integer between 0 and 255.
     * @param b The blue component of the color as an integer between 0 and 255.
     * @param a The alpha component of the color as an integer between 0 and 255.
     * @return The delegate itself.
     */
    public final AbstractDelegate<C> setBackgroundColor( int r, int g, int b, int a ) {
        return setBackground(new Color(r, g, b, a));
    }

    /**
     *  As a delegate to the underlying component, you can use this method to
     *  conveniently get the background color of the component.
     *  <p>
     *  See {@link Component#getBackground()} for more information.
     *  </p>
     *
     * @return The background color of the component, or {@link UI.Color#UNDEFINED} if the component
     *         does not have a background color (i.e. {@link Component#getBackground()} returns <code>null</code>).
     *         The return value will never be <code>null</code>.
     */
    public final Color getBackground() {
        Color backgroundColor = _component().getBackground();
        if ( backgroundColor == null )
            return UI.Color.UNDEFINED;
        else
            return backgroundColor;
    }

    /**
     *  As a delegate to the underlying component, you can use this method to
     *  conveniently set the foreground color of the component.
     *  This method returns the delegate itself, so you can chain calls to this method.
     *  <p>
     *  See {@link Component#setForeground(Color)} for more information.
     *  </p>
     *
     * @param color The color that should be used to paint the foreground of the component.
     *              If this parameter is <code>null</code> then this component will inherit
     *              the foreground color of its parent.
     * @return The delegate itself.
     */
    public final AbstractDelegate<C> setForeground( Color color ) {
<<<<<<< HEAD
        Objects.requireNonNull(color, "Use UI.Color.UNDEFINED instead of null to represent the absence of a color.");
=======
        Objects.requireNonNull(color, "Use UI.COLOR_UNDEFINED instead of null to represent the absence of a color.");
>>>>>>> abe7c36a
        if ( _isUndefinedColor(color) )
            _component().setForeground( null );
        else
            _component().setForeground( color );
        return this;
    }

    /**
     *  As a delegate to the underlying component, you can use this method to
     *  conveniently get the foreground color of the component.
     *  <p>
     *  See {@link Component#getForeground()} for more information.
     *  </p>
     *
     * @return The foreground color of the component, or {@link UI.Color#UNDEFINED} if the component
     *        does not have a foreground color (i.e. {@link Component#getForeground()} returns <code>null</code>).
     *        The return value will never be <code>null</code>.
     */
    public final Color getForeground() {
        Color foregroundColor = _component().getForeground();
        if ( foregroundColor == null )
            return UI.Color.UNDEFINED;
        else
            return foregroundColor;
    }

    /**
     *  As a delegate to the underlying component, you can use this method to
     *  conveniently set the foreground color of the component.
     *  This method returns the delegate itself, so you can chain calls to this method.
     *  <p>
     *  See {@link Component#setForeground(Color)} for more information.
     *  </p>
     *
     * @param r The red component of the color as a double between 0 and 1.
     * @param g The green component of the color as a double between 0 and 1.
     * @param b The blue component of the color as a double between 0 and 1.
     * @return The delegate itself.
     */
    public final AbstractDelegate<C> setForegroundColor( double r, double g, double b ) {
        return setForegroundColor(r, g, b, 1.0);
    }

    /**
     *  As a delegate to the underlying component, you can use this method to
     *  conveniently set the foreground color of the component.
     *  This method returns the delegate itself, so you can chain calls to this method.
     *  <p>
     *  See {@link Component#setForeground(Color)} for more information.
     *  </p>
     *
     * @param r The red component of the color as a double between 0 and 1.
     * @param g The green component of the color as a double between 0 and 1.
     * @param b The blue component of the color as a double between 0 and 1.
     * @param a The alpha component of the color as a double between 0 and 1.
     * @return The delegate itself.
     */
    public final AbstractDelegate<C> setForegroundColor( double r, double g, double b, double a ) {
        return setForeground(new Color((float) r, (float) g, (float) b, (float) a));
    }

    /**
     *  As a delegate to the underlying component, you can use this method to
     *  conveniently set the foreground color of the component.
     *  This method returns the delegate itself, so you can chain calls to this method.
     *  <p>
     *  See {@link Component#setForeground(Color)} for more information.
     *  </p>
     *
     * @param r The red component of the color as an integer between 0 and 255.
     * @param g The green component of the color as an integer between 0 and 255.
     * @param b The blue component of the color as an integer between 0 and 255.
     * @return The delegate itself.
     */
    public final AbstractDelegate<C> setForegroundColor( int r, int g, int b ) {
        return setForegroundColor(r, g, b, 255);
    }

    /**
     *  As a delegate to the underlying component, you can use this method to
     *  conveniently set the foreground color of the component.
     *  This method returns the delegate itself, so you can chain calls to this method.
     *  <p>
     *  See {@link Component#setForeground(Color)} for more information.
     *  </p>
     *
     * @param r The red component of the color as an integer between 0 and 255.
     * @param g The green component of the color as an integer between 0 and 255.
     * @param b The blue component of the color as an integer between 0 and 255.
     * @param a The alpha component of the color as an integer between 0 and 255.
     * @return The delegate itself.
     */
    public final AbstractDelegate<C> setForegroundColor( int r, int g, int b, int a ) {
        return setForeground(new Color(r, g, b, a));
    }

    /**
     *  As a delegate to the underlying component, you can use this method to
     *  conveniently set the font of the component.
     *  This method returns the delegate itself, so you can chain calls to this method.
     *  <p>
     *  See {@link Component#setFont(Font)} for more information.
     *  </p>
     *
     * @param font The font that should be used to paint the text of the component.
     *             If this parameter is {@link UI.Font#UNDEFINED} then this component will inherit
     *             the font of its parent. Null is not allowed.
     * @return The delegate itself.
     */
    public final AbstractDelegate<C> setFont( Font font ) {
<<<<<<< HEAD
        Objects.requireNonNull(font, "Use UI.Font.UNDEFINED instead of null to represent the absence of a font.");
=======
        Objects.requireNonNull(font, "Use UI.FONT_UNDEFINED instead of null to represent the absence of a font.");
>>>>>>> abe7c36a
        if ( _isUndefinedFont(font) )
            _component().setFont(null);
        else
            _component().setFont(font);
        return this;
    }

    /**
     *  As a delegate to the underlying component, you can use this method to
     *  conveniently get the font of the component.
     *  <p>
     *  See {@link Component#getFont()} for more information.
     *  </p>
     *
     * @return The font of the component.
     */
    public final Font getFont() {
        Font font = _component().getFont();
        if ( font == null )
            return UI.Font.UNDEFINED;
        else
            return font;
    }

    /**
     *  As a delegate to the underlying component, you can use this method to
     *  conveniently set the border of the component.
     *  This method returns the delegate itself, so you can chain calls to this method.
     *  <p>
     *  Note that this method is a delegate to {@link JComponent#setBorder(Border)}.
     *  </p>
     *
     * @param border The border that should be used to paint the border of the component.
     *               If this parameter is <code>null</code> then this component will inherit
     *               the border of its parent.
     * @return The delegate itself.
     */
    public final AbstractDelegate<C> setBorder( Border border ) {
        _component().setBorder(border);
        return this;
    }

    /**
     *  As a delegate to the underlying component, you can use this method to
     *  conveniently get the border of the component.
     *  <p>
     *  Note that this method is a delegate to {@link JComponent#getBorder()}.
     *  </p>
     *
     * @return The border of the component.
     */
    public final Border getBorder() {
        return _component().getBorder();
    }

    /**
     *  As a delegate to the underlying component, you can use this method to
     *  conveniently set the bounds of the component.
     *  This method returns the delegate itself, so you can chain calls to this method.
     *  <p>
     *  See {@link Component#setBounds(int, int, int, int)} for more information.
     *  </p>
     *
     *  @param x The x coordinate of the new location of the component.
     *           This is relative to the component's parent.
     *  @param y The y coordinate of the new location of the component.
     *           This is relative to the component's parent.
     *  @param width The new width of the component.
     *  @param height The new height of the component.
     *  @return The delegate itself, so you can chain calls to this method.
     */
    public final AbstractDelegate<C> setBounds( int x, int y, int width, int height ) {
        _component().setBounds(x, y, width, height);
        return this;
    }

    /**
     * @param bounds The new bounds of the component.
     *                This is relative to the component's parent.
     * @return The delegate itself, so you can chain calls to this method.
     */
    public final AbstractDelegate<C> setBounds( Bounds bounds ) {
        return setBounds(
                (int) bounds.location().x(),
                (int) bounds.location().y(),
                bounds.size().width().map(Number::intValue).orElse(0),
                bounds.size().height().map(Number::intValue).orElse(0)
            );
    }

    /**
     *  As a delegate to the underlying component, you can use this method to
     *  conveniently set the bounds of the component.
     *  This method returns the delegate itself, so you can chain calls to this method.
     *  <p>
     *  See {@link Component#setBounds(Rectangle)} for more information.
     *  </p>
     *
     *  @param bounds The new bounds of the component.
     *                  This is relative to the component's parent.
     * @return The delegate itself, so you can chain calls to this method.
     */
    public final AbstractDelegate<C> setBounds( Rectangle bounds ) {
        _component().setBounds(bounds);
        return this;
    }

    /**
     *  As a delegate to the underlying component, you can use this method to
     *  conveniently get the bounds of the component.
     *  <p>
     *  See {@link Component#getBounds()} for more information.
     *  </p>
     *
     *  @return The bounds of the component.
     *          This is relative to the component's parent.
     */
    public final Rectangle getBounds() {
        return _component().getBounds();
    }

    /**
     *  As a delegate to the underlying component, you can use this method to
     *  conveniently set the preferred size of the component.
     *  This method returns the delegate itself, so you can chain calls to this method.
     *  The preferred size is used by the layout manager to determine the size of the component.
     *  <p>
     *  See {@link Component#setPreferredSize(Dimension)} for more information.
     *  </p>
     *  @param size The preferred size of the component.
     *  @return The delegate itself.
     */
    public final AbstractDelegate<C> setPrefSize( Dimension size ) {
        _component().setPreferredSize(size);
        return this;
    }

    /**
     *  As a delegate to the underlying component, you can use this method to
     *  conveniently set the preferred size of the component.
     *  This method returns the delegate itself, so you can chain calls to this method.
     *  The preferred size is used by the layout manager to determine the size of the component.
     *  <p>
     *  See {@link Component#setPreferredSize(Dimension)} for more information.
     *  </p>
     *  @param size The preferred size of the component.
     *  @return The delegate itself.
     */
    public final AbstractDelegate<C> setPrefSize( Size size ) {
        return setPrefSize(size.toDimension());
    }

    /**
     *  As a delegate to the underlying component, you can use this method to
     *  conveniently set the preferred size of the component.
     *  This method returns the delegate itself, so you can chain calls to this method.
     *  The preferred size is used by the layout manager to determine the size of the component.
     *  <p>
     *  See {@link Component#setPreferredSize(Dimension)} for more information.
     *  </p>
     *  @param width The preferred width of the component.
     *  @param height The preferred height of the component.
     *  @return The delegate itself.
     */
    public final AbstractDelegate<C> setPrefSize( int width, int height ) {
        _component().setPreferredSize(new Dimension(width, height));
        return this;
    }

    /**
     *  As a delegate to the underlying component, you can use this method to
     *  conveniently set the preferred width of the component.
     *  This method returns the delegate itself, so you can chain calls to this method.
     *  The preferred size is used by the layout manager to determine the size of the component.
     *  <p>
     *  See {@link Component#setPreferredSize(Dimension)} for more information.
     *  </p>
     *  @param width The preferred width of the component.
     *  @return The delegate itself.
     */
    public final AbstractDelegate<C> setPrefWidth( int width ) {
        Dimension size = _component().getPreferredSize();
        _component().setPreferredSize(new Dimension(width, size.height));
        return this;
    }

    /**
     *  As a delegate to the underlying component, you can use this method to
     *  conveniently set the preferred height of the component.
     *  This method returns the delegate itself, so you can chain calls to this method.
     *  The preferred size is used by the layout manager to determine the size of the component.
     *  <p>
     *  See {@link Component#setPreferredSize(Dimension)} for more information.
     *  </p>
     *  @param height The preferred height of the component.
     *  @return The delegate itself.
     */
    public final AbstractDelegate<C> setPrefHeight( int height ) {
        Dimension size = _component().getPreferredSize();
        _component().setPreferredSize(new Dimension(size.width, height));
        return this;
    }

    /**
     *  As a delegate to the underlying component, you can use this method to
     *  conveniently get the preferred size of the component.
     *  The preferred size is used by the layout manager to determine the size of the component.
     *  <p>
     *  See {@link Component#getPreferredSize()} for more information.
     *  </p>
     *  @return The preferred size of the component.
     */
    public final Size getPrefSize() {
        return Size.of(_component().getPreferredSize());
    }

    /**
     *  As a delegate to the underlying component, you can use this method to
     *  conveniently set the minimum size of the component.
     *  This method returns the delegate itself, so you can chain calls to this method.
     *  The minimum size is used by the layout manager to determine the size of the component.
     *  <p>
     *  See {@link Component#setMinimumSize(Dimension)} for more information.
     *  </p>
     *  @param size The minimum size of the component.
     *  @return The delegate itself.
     */
    public final AbstractDelegate<C> setMinSize( Dimension size ) {
        _component().setMinimumSize(size);
        return this;
    }

    /**
     *  As a delegate to the underlying component, you can use this method to
     *  conveniently set the minimum size of the component.
     *  This method returns the delegate itself, so you can chain calls to this method.
     *  The minimum size is used by the layout manager to determine the size of the component.
     *  <p>
     *  See {@link Component#setMinimumSize(Dimension)} for more information.
     *  </p>
     *  @param size The minimum size of the component.
     *  @return The delegate itself.
     */
    public final AbstractDelegate<C> setMinSize( Size size ) {
        Objects.requireNonNull(size, "Use Size.unknown() instead of null to represent the absence of a size.");
        if ( size.equals(Size.unknown()) )
            _component().setMinimumSize(null);
        else
            _component().setMinimumSize(size.toDimension());
        return this;
    }

    /**
     *  As a delegate to the underlying component, you can use this method to
     *  conveniently set the minimum size of the component.
     *  This method returns the delegate itself, so you can chain calls to this method.
     *  The minimum size is used by the layout manager to determine the size of the component.
     *  <p>
     *  See {@link Component#setMinimumSize(Dimension)} for more information.
     *  </p>
     *  @param width The minimum width of the component.
     *  @param height The minimum height of the component.
     *  @return The delegate itself.
     */
    public final AbstractDelegate<C> setMinSize( int width, int height ) {
        _component().setMinimumSize(new Dimension(width, height));
        return this;
    }

    /**
     *  As a delegate to the underlying component, you can use this method to
     *  conveniently set the minimum width of the component.
     *  This method returns the delegate itself, so you can chain calls to this method.
     *  The minimum size is used by the layout manager to determine the size of the component.
     *  <p>
     *  See {@link Component#setMinimumSize(Dimension)} for more information.
     *  </p>
     *  @param width The minimum width of the component.
     *  @return The delegate itself.
     */
    public final AbstractDelegate<C> setMinWidth( int width ) {
        Dimension size = _component().getMinimumSize();
        _component().setMinimumSize(new Dimension(width, size.height));
        return this;
    }

    /**
     *  As a delegate to the underlying component, you can use this method to
     *  conveniently set the minimum height of the component.
     *  This method returns the delegate itself, so you can chain calls to this method.
     *  The minimum size is used by the layout manager to determine the size of the component.
     *  <p>
     *  See {@link Component#setMinimumSize(Dimension)} for more information.
     *  </p>
     *  @param height The minimum height of the component.
     *  @return The delegate itself.
     */
    public final AbstractDelegate<C> setMinHeight( int height ) {
        Dimension size = _component().getMinimumSize();
        _component().setMinimumSize(new Dimension(size.width, height));
        return this;
    }

    /**
     *  As a delegate to the underlying component, you can use this method to
     *  conveniently get the minimum size of the component.
     *  The minimum size is used by the layout manager to determine the size of the component.
     *  <p>
     *  See {@link Component#getMinimumSize()} for more information.
     *  </p>
     *  @return The minimum size of the component.
     */
    public final Size getMinSize() {
        return Size.of(_component().getMinimumSize());
    }

    /**
     *  As a delegate to the underlying component, you can use this method to
     *  conveniently set the maximum size of the component.
     *  This method returns the delegate itself, so you can chain calls to this method.
     *  The maximum size is used by the layout manager to determine the size of the component.
     *  <p>
     *  See {@link Component#setMaximumSize(Dimension)} for more information.
     *  </p>
     *  @param size The maximum size of the component.
     *  @return The delegate itself.
     */
    public final AbstractDelegate<C> setMaxSize( Dimension size ) {
        _component().setMaximumSize(size);
        return this;
    }

    /**
     *  As a delegate to the underlying component, you can use this method to
     *  conveniently set the maximum size of the component.
     *  This method returns the delegate itself, so you can chain calls to this method.
     *  The maximum size is used by the layout manager to determine the size of the component.
     *  <p>
     *  See {@link Component#setMaximumSize(Dimension)} for more information.
     *  </p>
     *  @param size The maximum size of the component.
     *  @return The delegate itself.
     */
    public final AbstractDelegate<C> setMaxSize( Size size ) {
        Objects.requireNonNull(size, "Use Size.unknown() instead of null to represent the absence of a size.");
        if ( size.equals(Size.unknown()) )
            _component().setMaximumSize(null);
        else
            _component().setMaximumSize(size.toDimension());
        return this;
    }

    /**
     *  As a delegate to the underlying component, you can use this method to
     *  conveniently set the maximum size of the component.
     *  This method returns the delegate itself, so you can chain calls to this method.
     *  The maximum size is used by the layout manager to determine the size of the component.
     *  <p>
     *  See {@link Component#setMaximumSize(Dimension)} for more information.
     *  </p>
     *  @param width The maximum width of the component.
     *  @param height The maximum height of the component.
     *  @return The delegate itself.
     */
    public final AbstractDelegate<C> setMaxSize( int width, int height ) {
        _component().setMaximumSize(new Dimension(width, height));
        return this;
    }

    /**
     *  As a delegate to the underlying component, you can use this method to
     *  conveniently set the maximum width of the component.
     *  This method returns the delegate itself, so you can chain calls to this method.
     *  The maximum size is used by the layout manager to determine the size of the component.
     *  <p>
     *  See {@link Component#setMaximumSize(Dimension)} for more information.
     *  </p>
     *  @param width The maximum width of the component.
     *  @return The delegate itself.
     */
    public final AbstractDelegate<C> setMaxWidth( int width ) {
        Dimension size = _component().getMaximumSize();
        _component().setMaximumSize(new Dimension(width, size.height));
        return this;
    }

    /**
     *  As a delegate to the underlying component, you can use this method to
     *  conveniently set the maximum height of the component.
     *  This method returns the delegate itself, so you can chain calls to this method.
     *  The maximum size is used by the layout manager to determine the size of the component.
     *  <p>
     *  See {@link Component#setMaximumSize(Dimension)} for more information.
     *  </p>
     *  @param height The maximum height of the component.
     *  @return The delegate itself.
     */
    public final AbstractDelegate<C> setMaxHeight( int height ) {
        Dimension size = _component().getMaximumSize();
        _component().setMaximumSize(new Dimension(size.width, height));
        return this;
    }

    /**
     *  As a delegate to the underlying component, you can use this method to
     *  conveniently get the maximum size of the component.
     *  The maximum size is used by the layout manager to determine the size of the component.
     *  <p>
     *  See {@link Component#getMaximumSize()} for more information.
     *  </p>
     *  @return The maximum size of the component.
     */
    public final Size getMaxSize() {
        return Size.of(_component().getMaximumSize());
    }

    /**
     *  As a delegate to the underlying component, you can use this method to
     *  conveniently set the size of the component.
     *  This method returns the delegate itself, so you can chain calls to this method.
     *  The size is used by the layout manager to determine the size of the component.
     *  <p>
     *  See {@link Component#setSize(Dimension)} for more information.
     *  </p>
     *  @param size The size of the component.
     *  @return The delegate itself.
     */
    public final AbstractDelegate<C> setSize( Dimension size ) {
        _component().setSize(size);
        return this;
    }

    /**
     *  As a delegate to the underlying component, you can use this method to
     *  conveniently set the size of the component.
     *  This method returns the delegate itself, so you can chain calls to this method.
     *  The size is used by the layout manager to determine the size of the component.
     *  <p>
     *  See {@link Component#setSize(Dimension)} for more information.
     *  </p>
     *  @param size The size of the component.
     *  @return The delegate itself.
     */
    public final AbstractDelegate<C> setSize( Size size ) {
        Objects.requireNonNull(size);
        _component().setSize(size.toDimension());
        return this;
    }

    /**
     *  As a delegate to the underlying component, you can use this method to
     *  conveniently set the size of the component.
     *  This method returns the delegate itself, so you can chain calls to this method.
     *  The size is used by the layout manager to determine the size of the component.
     *  <p>
     *  See {@link Component#setSize(Dimension)} for more information.
     *  </p>
     *  @param width The width of the component.
     *  @param height The height of the component.
     *  @return The delegate itself.
     */
    public final AbstractDelegate<C> setSize( int width, int height ) {
        _component().setSize(new Dimension(width, height));
        return this;
    }

    /**
     *  As a delegate to the underlying component, you can use this method to
     *  conveniently set the width of the component.
     *  This method returns the delegate itself, so you can chain calls to this method.
     *  The size is used by the layout manager to determine the size of the component.
     *  <p>
     *  See {@link Component#setSize(Dimension)} for more information.
     *  </p>
     *  @param width The width of the component.
     *  @return The delegate itself.
     */
    public final AbstractDelegate<C> setWidth( int width ) {
        Dimension size = _component().getSize();
        _component().setSize(new Dimension(width, size.height));
        return this;
    }

    /**
     *  As a delegate to the underlying component, you can use this method to
     *  conveniently set the height of the component.
     *  This method returns the delegate itself, so you can chain calls to this method.
     *  The size is used by the layout manager to determine the size of the component.
     *  <p>
     *  See {@link Component#setSize(Dimension)} for more information.
     *  </p>
     *  @param height The height of the component.
     *  @return The delegate itself.
     */
    public final AbstractDelegate<C> setHeight( int height ) {
        Dimension size = _component().getSize();
        _component().setSize(new Dimension(size.width, height));
        return this;
    }

    /**
     *  As a delegate to the underlying component, you can use this method to
     *  conveniently get the size of the component.
     *  The size is used by the layout manager to determine the size of the component.
     *  <p>
     *  See {@link Component#getSize()} for more information.
     *  </p>
     *  @return The size of the component.
     */
    public final Size getSize() {
        return Size.of(_component().getSize());
    }

    /**
     *  As a delegate to the underlying component, you can use this method to
     *  conveniently get the width of the component.
     *  The size is used by the layout manager to determine the size of the component.
     *  <p>
     *  See {@link Component#getSize()} for more information.
     *  </p>
     *  @return The width of the component.
     */
    public final int getWidth() {
        return _component().getSize().width;
    }

    /**
     *  As a delegate to the underlying component, you can use this method to
     *  conveniently get the height of the component.
     *  The size is used by the layout manager to determine the size of the component.
     *  <p>
     *  See {@link Component#getSize()} for more information.
     *  </p>
     *  @return The height of the component.
     */
    public final int getHeight() {
        return _component().getSize().height;
    }

    /**
     *  As a delegate to the underlying component, you can use this method to
     *  conveniently set the {@link UI.Cursor} of the component.
     *
     * @param cursor The {@link UI.Cursor} which should be set.
     * @return The delegate itself.
     */
    public final AbstractDelegate<C> setCursor( UI.Cursor cursor ) {
        Objects.requireNonNull(cursor);
        _component().setCursor(Cursor.getPredefinedCursor(cursor.type));
        return this;
    }

    /**
     *  As a delegate to the underlying component, you can use this method to
     *  conveniently set the {@link Cursor} of the component.
     * @param cursor The {@link Cursor} which should be set.
     * @return The delegate itself.
     */
    public final AbstractDelegate<C> setCursor( Cursor cursor ) {
        _component().setCursor(cursor);
        return this;
    }

    /**
     *  As a delegate to the underlying component, you can use this method to
     *  conveniently get the {@link Cursor} of the component.
     * @return The {@link Cursor} of the component.
     */
    public final Cursor getCursor() {
        return _component().getCursor();
    }

    /**
     *  As a delegate to the underlying component, you can use this method to
     *  conveniently set the tooltip of the component.
     *  This method returns the delegate itself, so you can chain calls to this method.
     *  <p>
     *  See {@link JComponent#setToolTipText(String)} for more information.
     *  </p>
     * @param text  The tooltip text.
     * @return The delegate itself.
     * @throws NullPointerException If the text is null, use an empty string to model the absence of a tooltip.
     */
    public final AbstractDelegate<C> setTooltip( String text ) {
        Objects.requireNonNull(text, "Use an empty string instead of null to represent the absence of a tooltip.");
        _component().setToolTipText( text.isEmpty() ? null : text );
        return this;
    }

    /**
     *  As a delegate to the underlying component, you can use this method to
     *  conveniently get the tooltip of the component.
     *  <p>
     *  See {@link JComponent#getToolTipText()} for more information.
     *  </p>
     * @return The tooltip text.
     */
    public final String getTooltip() {
        return _component().getToolTipText();
    }

    /**
     *  As a delegate to the underlying component, you can use this method to
     *  conveniently enable or disable the component.
     *  This method returns the delegate itself, so you can chain calls to this method.
     *  <p>
     *  See {@link JComponent#setEnabled(boolean)} for more information.
     *  </p>
     *  @param enabled True if the component should be enabled, false otherwise.
     *  @return The delegate itself.
     */
    public final AbstractDelegate<C> setEnabled( boolean enabled ) {
        _component().setEnabled(enabled);
        return this;
    }

    /**
     *  As a delegate to the underlying component, you can use this method to
     *  conveniently check if the component is enabled.
     *  <p>
     *  See {@link JComponent#isEnabled()} for more information.
     *  </p>
     *  @return True if the component is enabled, false otherwise.
     */
    public final boolean isEnabled() {
        return _component().isEnabled();
    }

    /**
     *  As a delegate to the underlying component, you can use this method to
     *  conveniently enable or disable the component.
     *  This method returns the delegate itself, so you can chain calls to this method.
     *  <p>
     *  See {@link JComponent#setVisible(boolean)} for more information.
     *  </p>
     *  @param visible True if the component should be visible, false otherwise.
     *  @return The delegate itself.
     */
    public final AbstractDelegate<C> setVisible( boolean visible ) {
        _component().setVisible(visible);
        return this;
    }

    /**
     *  As a delegate to the underlying component, you can use this method to
     *  conveniently check if the component is visible.
     *  <p>
     *  See {@link JComponent#isVisible()} for more information.
     *  </p>
     *  @return True if the component is visible, false otherwise.
     */
    public final boolean isVisible() {
        return _component().isVisible();
    }

    /**
     *  As a delegate to the underlying component, you can use this method to
     *  conveniently make the component opaque or transparent.
     *  This method returns the delegate itself, so you can chain calls to this method.
     *  <p>
     *  See {@link JComponent#setOpaque(boolean)} for more information.
     *  </p>
     * @param opaque True if the component should be opaque, false otherwise.
     * @return The delegate itself.
     */
    public final AbstractDelegate<C> setOpaque( boolean opaque ) {
        _component().setOpaque(opaque);
        return this;
    }

    /**
     *  As a delegate to the underlying component, you can use this method to
     *  conveniently check if the component is opaque.
     *  <p>
     *  See {@link JComponent#isOpaque()} for more information.
     *  </p>
     * @return True if the component is opaque, false otherwise.
     */
    public final boolean isOpaque() {
        return _component().isOpaque();
    }

    /**
     *  Use this to query the UI tree and find any {@link JComponent}
     *  of a particular type and id (the name of the component).
     *
     * @param type The {@link JComponent} type which should be found in the swing tree.
     * @param id The ide of the {@link JComponent} which should be found in the swing tree.
     * @return An {@link Optional} instance which may or may not contain the requested component.
     * @param <T> The type parameter of the component which should be found.
     */
    public final <T extends JComponent> OptionalUI<T> find( Class<T> type, String id ) {
        Objects.requireNonNull(type);
        Objects.requireNonNull(id);
        return this.find( type, c -> ComponentExtension.from(c).hasId(id) );
    }

    /**
     *  Use this to query the UI tree and find any {@link JComponent}
     *  of a particular type and id (the name of the component).
     *
     * @param type The {@link JComponent} type which should be found in the swing tree.
     * @param id The ide of the {@link JComponent} which should be found in the swing tree.
     * @return An {@link Optional} instance which may or may not contain the requested component.
     * @param <T> The type parameter of the component which should be found.
     */
    public final <T extends JComponent> OptionalUI<T> find( Class<T> type, Enum<?> id ) {
        Objects.requireNonNull(type);
        Objects.requireNonNull(id);
        return this.find( type, c -> ComponentExtension.from(c).hasId(id) );
    }

    /**
     *  Use this to query the UI tree and find any {@link JComponent}
     *  based on a specific type and a predicate which is used to test
     *  if a particular component in the tree is the one you are looking for.
     *
     * @param type The {@link JComponent} type which should be found in the swing tree.
     * @param predicate The predicate which should be used to test the {@link JComponent}.
     * @return An {@link Optional} instance which may or may not contain the requested component.
     * @param <T> The type parameter of the component which should be found.
     */
    public final <T extends JComponent> OptionalUI<T> find( Class<T> type, Predicate<T> predicate ) {
        Objects.requireNonNull(type);
        Objects.requireNonNull(predicate);
        return _guiTraverser.find(type, predicate)
                .findFirst()
                .map(OptionalUI::ofNullable)
                .orElse(OptionalUI.empty());
    }

    /**
     *  Use this to query the UI tree and find all {@link JComponent}s
     *  based on a specific type and a predicate which is used to test
     *  if a particular component in the tree is the one you are looking for.
     *
     * @param type The {@link JComponent} type which should be found in the swing tree.
     * @param predicate The predicate which should be used to test the {@link JComponent}.
     * @return A list of {@link JComponent} instances which match the given type and predicate.
     * @param <T> The type parameter of the component which should be found.
     */
    public final <T extends JComponent> List<T> findAll( Class<T> type, Predicate<T> predicate ) {
        Objects.requireNonNull(type);
        Objects.requireNonNull(predicate);
        return _guiTraverser.find(type, predicate).collect(Collectors.toList());
    }

    /**
     *  Use this to query the UI tree and find all {@link JComponent}s
     *  of a particular type and also that belong to a particular style group.
     *
     * @param type The {@link JComponent} type which should be found in the swing tree.
     * @param group The style group which should be used to test the {@link JComponent}.
     * @return A list of {@link JComponent} instances which match the given type and group.
     * @param <T> The type parameter of the component which should be found.
     */
    public final <T extends JComponent> List<T> findAllByGroup( Class<T> type, String group ) {
        Objects.requireNonNull(type);
        Objects.requireNonNull(group);
        return this.findAll( type, c -> ComponentExtension.from(c).belongsToGroup(group) );
    }

    /**
     *  Use this to query the UI tree and find all {@link JComponent}s
     *  that belong to a particular style group.
     *
     * @param group The style group which should be used to check if a particular {@link JComponent} belongs to it.
     * @return A list of {@link JComponent} instances which all have the given style group.
     * @throws NullPointerException If the group is null.
     */
    public final List<JComponent> findAllByGroup( String group ) {
        Objects.requireNonNull(group);
        return this.findAll( JComponent.class, c -> ComponentExtension.from(c).belongsToGroup(group) );
    }


    /**
     *  Use this to query the UI tree and find all {@link JComponent}s
     *  of a particular type and also that belong to a particular style group.
     *
     * @param type The {@link JComponent} type which should be found in the swing tree.
     * @param group The style group which should be used to test the {@link JComponent}.
     * @return A list of {@link JComponent} instances which match the given type and predicate.
     * @param <T> The type parameter of the component which should be found.
     */
    public final <T extends JComponent> List<T> findAllByGroup( Class<T> type, Enum<?> group ) {
        Objects.requireNonNull(type);
        Objects.requireNonNull(group);
        return this.findAll( type, c -> ComponentExtension.from(c).belongsToGroup(group) );
    }

    /**
     *  Use this to query the UI tree and find all {@link JComponent}s
     *  that belong to a particular style group.
     *
     * @param group The style group which should be used to check if a particular {@link JComponent} belongs to it.
     * @return A list of {@link JComponent} instances which all have the given style group.
     */
    public final List<JComponent> findAllByGroup( Enum<?> group ) {
        Objects.requireNonNull(group);
        return this.findAll( JComponent.class, c -> ComponentExtension.from(c).belongsToGroup(group) );
    }

    /**
     *  A common use case is to render something on top of the component
     *  using the {@link Graphics2D} instance of the component.
     *  This method allows you to attach a paint task to the component, which
     *  the EDT will process in the next repaint event cycle, and remove when the animation expires.
     *  This ensures that custom rendering
     *  is not erased by a potential repaint of the component after a user event.
     *  <p>
     *  Here is an example of how to use this method as part of a fancy button animation:
     *  <pre>{@code
     *      UI.button("Click me").withPrefSize(400, 400)
     *      .onMouseClick( it -> it.animateFor(2, TimeUnit.SECONDS, state -> {
     *          double r = 300 * state.progress() * it.scale();
     *          double x = it.mouseX() - r / 2;
     *          double y = it.mouseY() - r / 2;
     *          it.paint(state, g -> {
     *              g.setColor(new Color(1f, 1f, 0f, (float) (1 - state.progress())));
     *              g.fillOval((int) x, (int) y, (int) r, (int) r);
     *          });
     *      }))
     *  }</pre>
     *  You may also be interested in doing style animations, if so, maybe consider taking a look at
     *  {@link UIForAnySwing#withTransitoryStyle(Event, LifeTime, AnimatedStyler)} to see how to do event based styling animations
     *  and {@link UIForAnySwing#withTransitionalStyle(Val, LifeTime, AnimatedStyler)} to see how to do 2 state switch based styling animations.
     *
     * @param state The current animation state, which is important so that the rendering can be synchronized with the animation.
     * @param painter The rendering task which should be executed on the EDT at the end of the current event cycle.
     */
    public final void paint( AnimationState state, Painter painter ) {
        Objects.requireNonNull(state);
        Objects.requireNonNull(painter);
        paint(UI.ComponentArea.BODY, state, painter);
    }

    /**
     *  A common use case is to render something on top of the component
     *  using the {@link Graphics2D} instance of the component.
     *  This method allows you to attach a paint task to the component, which
     *  the EDT will process in the next repaint event cycle, and remove when the animation expires.
     *  This ensures that custom rendering
     *  is not erased by a potential repaint of the component after a user event. <br>
     *  Additionally, you can specify the area of the component which should be painted.
     *  <p>
     *  Here is an example of how to use this method as part of a button animation:
     *  <pre>{@code
     *      UI.button("Click me").withPrefSize(400, 400)
     *      .onMouseClick( it -> it.animateFor(2, TimeUnit.SECONDS, state -> {
     *          double r = 300 * state.progress() * it.scale();
     *          double x = it.mouseX() - r / 2;
     *          double y = it.mouseY() - r / 2;
     *          it.paint(UI.ComponentArea.BORDER, state, g -> {
     *              g.setColor(new Color(1f, 1f, 0f, (float) (1 - state.progress())));
     *              g.fillOval((int) x, (int) y, (int) r, (int) r);
     *          });
     *      }))
     *  }</pre>
     *  You may also be interested in doing style animations, if so, maybe consider taking a look at
     *  {@link UIForAnySwing#withTransitoryStyle(Event, LifeTime, AnimatedStyler)} to see how to do event based styling animations
     *  and {@link UIForAnySwing#withTransitionalStyle(Val, LifeTime, AnimatedStyler)} to see how to do 2 state switch based styling animations.
     *
     * @param area The area of the component which should be painted.
     * @param state The current animation state, which is important so that the rendering can be synchronized with the animation.
     * @param painter The rendering task which should be executed on the EDT at the end of the current event cycle.
     */
    public final void paint( UI.ComponentArea area, AnimationState state, Painter painter ) {
        Objects.requireNonNull(state);
        Objects.requireNonNull(painter);
        UI.run(()->{ // This method might be called by the application thread, so we need to run on the EDT!
            // We do the rendering later in the paint method of a custom border implementation!
            ComponentExtension.from(_component).addAnimatedPainter(state, UI.Layer.BORDER, area, painter);
        });
    }

    /**
     *  A common use case is to animate the style of a component when a user event occurs.
     *  This method allows you to dispatch a styling animation to the EDT
     *  which will cause the component style to updated repeatedly until the animation expires.
     *  Because animation styles are applied last, it is guaranteed not to be overwritten by
     *  other {@link Styler} lambdas.
     *  Note that the provided styling will be removed automatically when the animation expires,
     *  so no manual cleanup is required.
     *  <p>
     *  Here is an example of how to use this method as part of a fancy styling animation:
     *  <pre>{@code
     *    UI.button("Click me").withPrefSize(400, 400)
     *    .onMouseClick( it -> it.animateStyleFor(2, TimeUnit.SECONDS, (state, style) ->
     *        .borderWidthAt(UI.Edge.BOTTOM, (int)(6 * state.progress()) )
     *        .borderColor( new Color(0f, 1f, 1f, (float) (1 - state.progress())) )
     *        .borderRadius( (int)(60 * state.progress()) )
     *    ))
     *  }</pre>
     *  <b>Not that the effect of this method can also be modelled using {@link #animateFor(LifeTime, Animation)}
     *  and {@link #style(AnimationState, Styler)} as follows:</b>
     *  <pre>{@code
     *    UI.button("Click me").withPrefSize(400, 400)
     *    .onMouseClick( it -> it.animateFor(2, TimeUnit.SECONDS, state -> {
     *        it.style(state, style -> style
     *            // This is the same as the animateStyleFor() method above!
     *        );
     *    }))
     *  }</pre>
     *  Also see {@link #animateStyleFor(LifeTime, AnimatedStyler)} for a version of this method which uses a {@link LifeTime} instead of a duration.
     *  If you are interested in doing more advanced style animations, consider taking a look at
     *  {@link UIForAnySwing#withTransitoryStyle(Event, LifeTime, AnimatedStyler)} to see how to do event based styling animations
     *  and {@link UIForAnySwing#withTransitionalStyle(Val, LifeTime, AnimatedStyler)} to see how to do 2 state switch based styling animations.
     *
     * @param duration The duration of the animation.
     * @param unit The time unit of the duration.
     * @param styler The styling animation task which should be executed on the EDT at the end of the current event cycle.
     *               It receives both the current animation state and the {@link swingtree.style.ComponentStyleDelegate}
     *               for which you can define the style properties.
     */
    public final void animateStyleFor( double duration, TimeUnit unit, AnimatedStyler<C> styler ) {
        Objects.requireNonNull(unit);
        Objects.requireNonNull(styler);
        UI.run(()->{ // This method might be called by the application thread, so we need to run on the EDT!
            // We do the styling later in the paint method of a custom border implementation!
            this.animateFor(duration, unit, state ->
                ComponentExtension.from(_component).addAnimatedStyler(state, conf -> styler.style(state, conf))
            );
        });
    }

    /**
     *  A common use case is to animate the style of a component when a user event occurs.
     *  This method allows you to dispatch a styling animation to the EDT
     *  which will cause the component style to updated repeatedly until the animation expires.
     *  Because animation styles are applied last, it is guaranteed not to be overwritten by
     *  other {@link Styler} lambdas.
     *  Note that the provided styling will be removed automatically when the animation expires,
     *  so no manual cleanup is required.
     *  <p>
     *  Here is an example of how to use this method as part of a fancy styling animation:
     *  <pre>{@code
     *    UI.button("Click me").withPrefSize(400, 400)
     *    .onMouseClick( it -> it.animateStyleFor(UI.lifetime(2, TimeUnit.SECONDS), (state, style) ->
     *        .borderWidthAt(UI.Edge.BOTTOM, (int)(6 * state.progress()) )
     *        .borderColor( new Color(0f, 1f, 1f, (float) (1 - state.progress())) )
     *        .borderRadius( (int)(60 * state.progress()) )
     *    ))
     *  }</pre>
     *  <b>Not that the effect of this method can also be modelled using {@link #animateFor(LifeTime, Animation)}
     *  and {@link #style(AnimationState, Styler)} as follows:</b>
     *  <pre>{@code
     *    UI.button("Click me").withPrefSize(400, 400)
     *    .onMouseClick( it -> it.animateFor(UI.lifetime(2, TimeUnit.SECONDS), state -> {
     *        it.style(state, style -> style
     *            // This is the same as the animateStyleFor() method above!
     *        );
     *    }))
     *  }</pre>
     *  Also see {@link #animateStyleFor(double, TimeUnit, AnimatedStyler)} for a version of this method which uses a {@link LifeTime} instead of a duration.
     *  If you are interested in doing more advanced style animations, consider taking a look at
     *  {@link UIForAnySwing#withTransitoryStyle(Event, LifeTime, AnimatedStyler)} to see how to do event based styling animations
     *  and {@link UIForAnySwing#withTransitionalStyle(Val, LifeTime, AnimatedStyler)} to see how to do 2 state switch based styling animations.
     *
     * @param lifetime The lifetime of the animation.
     *                 The animation will be removed automatically when the lifetime expires.
     * @param styler The styling animation task which should be executed on the EDT at the end of the current event cycle.
     *               It receives both the current animation state and the {@link swingtree.style.ComponentStyleDelegate}
     *               for which you can define the style properties.
     */
    public final void animateStyleFor( LifeTime lifetime, AnimatedStyler<C> styler ) {
        Objects.requireNonNull(lifetime);
        Objects.requireNonNull(styler);
        UI.run(()->{ // This method might be called by the application thread, so we need to run on the EDT!
            // We do the styling later in the paint method of a custom border implementation!
            this.animateFor(lifetime, state ->
                ComponentExtension.from(_component).addAnimatedStyler(state, conf -> styler.style(state, conf))
            );
        });
    }

    /**
     *  A common use case is to style the component based on the current animation state.
     *  This method allows you to dispatch a styling task to the EDT
     *  which will be executed before the next component repaint.
     *  Because animation styles are applied last, it is guaranteed not to be overwritten by
     *  other styles.
     *  The provided styling will be removed when the animation expires.
     *  <p>
     *  Here is an example of how to use this method as part of a fancy styling animation:
     *  <pre>{@code
     *      UI.button("Click me").withPrefSize(400, 400)
     *      .onMouseClick( it -> it.animateFor(2, TimeUnit.SECONDS, state -> {
     *          it.style(state, style -> style
     *              .borderWidth((int)(10 * state.progress()))
     *              .borderColor(new Color(1f, 1f, 0f, (float) (1 - state.progress())))
     *              .borderRadius((int)(100 * state.progress()))
     *          );
     *      }))
     *  }</pre>
     *
     * @param state The current animation state, which is important so that the styling can be synchronized with the animation.
     * @param styler The styling task which should be executed on the EDT at the end of the current event cycle.
     */
    public final void style( AnimationState state, Styler<C> styler ) {
        Objects.requireNonNull(state);
        Objects.requireNonNull(styler);
        UI.run(()->{ // This method might be called by the application thread, so we need to run on the EDT!
            // We do the styling later in the paint method of a custom border implementation!
            ComponentExtension.from(_component).addAnimatedStyler(state, styler);
        });
    }

    /**
     *  Exposes access the animation builder API, where you can define the conditions
     *  under which the animation should be executed and then dispatch the animation to the EDT
     *  through the {@link Animator#go(Animation)} method.
     *
     *  @param duration The duration of the animation.
     *  @param unit The time unit of the duration.
     *  @return An {@link Animator} instance which can be used to define how the animation should be executed.
     */
    public final Animator animateFor( double duration, TimeUnit unit ) {
        Objects.requireNonNull(unit);
        return Animator.animateFor(LifeTime.of(duration, unit), _component());
    }

    /**
     *  Exposes access the animation builder API, where you can define the conditions
     *  under which the animation should be executed and then dispatch the animation to the EDT
     *  through the {@link Animator#go(Animation)} method.
     *
     *  @param lifeTime The lifetime of the animation.
     *  @return An {@link Animator} instance which can be used to define how the animation should be executed.
     */
    public final Animator animateFor( LifeTime lifeTime ) {
        Objects.requireNonNull(lifeTime);
        return Animator.animateFor(lifeTime, _component());
    }

    /**
     *  Use this to schedule and run the provided animation
     *  to be executed on the EDT.
     *  A single animation iteration may be executed multiple times
     *  for the given duration in order to achieve a smooth transition. <br>
     *  Here an example of how to use this method
     *  on a "Save" button:
     *  <pre>{@code
     *  UI.button("Save").withPrefSize(400, 400)
     *  .onMouseClick( it -> it
     *    .animateFor(
     *      UI.lifetime(1, TimeUnit.SECONDS)
     *      .startingIn( 0.5, TimeUnit.SECONDS )
     *    )
     *    .go( myAnimation )
     *  )
     *  }</pre>
     *
     *
     *  @param lifeTime The lifetime of the animation.
     *  @param animation The animation that should be executed.
     */
    public final void animateFor( LifeTime lifeTime, Animation animation ) {
        Objects.requireNonNull(lifeTime);
        Objects.requireNonNull(animation);
        Animator.animateFor(lifeTime, _component()).go(animation);
    }

    /**
     *  Use this to schedule and run the provided animation
     *  to be executed on the EDT.
     *  A single animation iteration may be executed multiple times
     *  for the given duration in order to achieve a smooth transition.
     *
     *  @param duration The duration of the animation.
     *  @param unit The time unit of the duration.
     *  @param animation The animation that should be executed.
     */
    public final void animateFor( double duration, TimeUnit unit, Animation animation ) {
        Objects.requireNonNull(unit);
        Objects.requireNonNull(animation);
        this.animateFor(duration, unit).go(animation);
    }

    /**
     *  The number returned by this method is used to scale the UI
     *  to ensure that the UI is scaled properly for high resolution displays (high dots-per-inch, or DPI).
     *  Use it inside custom {@link Painter} implementations (see {@link #paint(AnimationState, Painter)})
     *  to scale custom {@link Graphics2D} painting operations.
     *
     * @return The current UI scale factor, which is used to scale the UI
     *         for high resolution displays (high dots-per-inch, or DPI).
     */
    public float getScale() { return UI.scale(); }

    /**
     *  The number returned by this method is used to scale the UI
     *  to ensure that the UI is scaled properly for high resolution displays (high dots-per-inch, or DPI).
     *  Use it inside custom {@link Painter} implementations (see {@link #paint(AnimationState, Painter)})
     *  to scale custom {@link Graphics2D} painting operations.
     *
     * @return The current UI scale factor, which is used to scale the UI
     *         for high resolution displays (high dots-per-inch, or DPI).
     */
    public float scale() { return UI.scale(); }

    /**
     *  Use this method inside custom {@link Painter} implementations (see {@link #paint(AnimationState, Painter)})
     *  to scale an {@code int} value by the current UI scale factor to ensure
     *  that the UI is scaled properly for high resolution displays (high dots-per-inch, or DPI).
     *  @param value The {@code int} value to scale.
     *  @return The scaled {@code int} value.
     */
    public int scale( int value ) { return UI.scale(value); }

    /**
     *  Use this method inside custom {@link Painter} implementations (see {@link #paint(AnimationState, Painter)})
     *  to scale a {@code float} value by the current UI scale factor to ensure
     *  that the UI is scaled properly for high resolution displays (high dots-per-inch, or DPI).
     *  @param value The {@code float} value to scale.
     *  @return The scaled {@code float} value.
     */
    public float scale( float value ) { return UI.scale(value); }

    /**
     *  Use this method inside custom {@link Painter} implementations (see {@link #paint(AnimationState, Painter)})
     *  to scale a {@code double} value by the current UI scale factor to ensure
     *  that the UI is scaled properly for high resolution displays (high dots-per-inch, or DPI).
     *  @param value The {@code double} value to scale.
     *  @return The scaled {@code double} value.
     */
    public double scale( double value ) { return UI.scale(value); }

}<|MERGE_RESOLUTION|>--- conflicted
+++ resolved
@@ -51,24 +51,6 @@
         _component    = nullable ? component : Objects.requireNonNull(component);
     }
 
-    @SuppressWarnings("ReferenceEquality")
-    protected final boolean _isUndefinedFont( Font font ) {
-<<<<<<< HEAD
-        return font == UI.Font.UNDEFINED;
-=======
-        return font == UI.FONT_UNDEFINED;
->>>>>>> abe7c36a
-    }
-
-    @SuppressWarnings("ReferenceEquality")
-    protected final boolean _isUndefinedColor( Color color ) {
-<<<<<<< HEAD
-        return color == UI.Color.UNDEFINED;
-=======
-        return color == UI.COLOR_UNDEFINED;
->>>>>>> abe7c36a
-    }
-
     protected C _component() { return _component; }
 
     protected List<JComponent> _siblingsSource() {
@@ -152,11 +134,7 @@
      * @return The delegate itself.
      */
     public final AbstractDelegate<C> setBackground( Color color ) {
-<<<<<<< HEAD
         Objects.requireNonNull(color, "Use UI.Color.UNDEFINED instead of null to represent the absence of a color.");
-=======
-        Objects.requireNonNull(color, "Use UI.COLOR_UNDEFINED instead of null to represent the absence of a color.");
->>>>>>> abe7c36a
         if ( _isUndefinedColor(color) )
             _component().setBackground(null);
         else
@@ -268,11 +246,7 @@
      * @return The delegate itself.
      */
     public final AbstractDelegate<C> setForeground( Color color ) {
-<<<<<<< HEAD
         Objects.requireNonNull(color, "Use UI.Color.UNDEFINED instead of null to represent the absence of a color.");
-=======
-        Objects.requireNonNull(color, "Use UI.COLOR_UNDEFINED instead of null to represent the absence of a color.");
->>>>>>> abe7c36a
         if ( _isUndefinedColor(color) )
             _component().setForeground( null );
         else
@@ -383,11 +357,7 @@
      * @return The delegate itself.
      */
     public final AbstractDelegate<C> setFont( Font font ) {
-<<<<<<< HEAD
         Objects.requireNonNull(font, "Use UI.Font.UNDEFINED instead of null to represent the absence of a font.");
-=======
-        Objects.requireNonNull(font, "Use UI.FONT_UNDEFINED instead of null to represent the absence of a font.");
->>>>>>> abe7c36a
         if ( _isUndefinedFont(font) )
             _component().setFont(null);
         else
