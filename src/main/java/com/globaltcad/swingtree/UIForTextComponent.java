--- conflicted
+++ resolved
@@ -50,25 +50,22 @@
 
     protected UIForTextComponent(C component) { super(component); }
 
-<<<<<<< HEAD
-
     public final I withText(String text) {
         this.component.setText(text);
         return (I) this;
     }
 
-=======
     /**
      *  Use this to modify the components' modifiability.
      *
      * @param isEditable The flag determining if the underlying {@link JTextComponent} should be editable or not.
      * @return This very builder to allow for method chaining.
      */
->>>>>>> beda37e7
     public final I isEditableIf(boolean isEditable) {
         this.component.setEditable(isEditable);
         return (I) this;
     }
+
 
     /**
      *  Use this to register any change in the contents of the text component including both
@@ -87,22 +84,6 @@
     }
 
     /**
-     *  Use this to register any change in the contents attributes of the {@link JTextComponent}.
-     *  See {@link DocumentListener#changedUpdate(DocumentEvent)}!
-     *
-     * @param action An action which will be executed when the attributes in the underlying {@link JTextComponent} changes.
-     * @return This very builder to allow for method chaining.
-     */
-    public final I onAttributesChange(Consumer<EventContext<JTextComponent, DocumentEvent>> action) {
-        this.component.getDocument().addDocumentListener(new DocumentListener() {
-            @Override public void insertUpdate(DocumentEvent e) {}
-            @Override public void removeUpdate(DocumentEvent e) {}
-            @Override public void changedUpdate(DocumentEvent e) {action.accept(new EventContext<>(component, e));}
-        });
-        return (I) this;
-    }
-
-    /**
      *  Use this to register if the text in this text component changes.
      *  This does not include style attributes like font size.
      *
@@ -119,36 +100,6 @@
     }
 
     /**
-     * Use this to register if text was inserted into the {@link JTextComponent}.
-     *
-     * @param action An action which will be executed when text was inserted into the underlying {@link JTextComponent}.
-     * @return This very builder to allow for method chaining.
-     */
-    public final I onTextInsert(Consumer<EventContext<JTextComponent, DocumentEvent>> action) {
-        this.component.getDocument().addDocumentListener(new DocumentListener() {
-            @Override public void insertUpdate(DocumentEvent e) {action.accept(new EventContext<>(component, e));}
-            @Override public void removeUpdate(DocumentEvent e) {}
-            @Override public void changedUpdate(DocumentEvent e) {}
-        });
-        return (I) this;
-    }
-
-    /**
-     * Use this to register if text was removed from the {@link JTextComponent}.
-     *
-     * @param action An action which will be executed when text was removed from the underlying {@link JTextComponent}.
-     * @return This very builder to allow for method chaining.
-     */
-    public final I onTextRemove(Consumer<EventContext<JTextComponent, DocumentEvent>> action) {
-        this.component.getDocument().addDocumentListener(new DocumentListener() {
-            @Override public void insertUpdate(DocumentEvent e) {}
-            @Override public void removeUpdate(DocumentEvent e) {action.accept(new EventContext<>(component, e));}
-            @Override public void changedUpdate(DocumentEvent e) {}
-        });
-        return (I) this;
-    }
-
-    /**
      * @param action An action which will be executed in case the underlying
      *               component supports text filtering (The underlying document is an {@link AbstractDocument}).
      */
@@ -166,7 +117,7 @@
      *
      * @return This very builder to allow for method chaining.
      */
-    public final I onTextRemoveFilter(TextFilter<RemoveDelegate> action) {
+    public final I onTextRemove(TextFilter<RemoveDelegate> action) {
         ifFilterable( () -> this.remove = action );
         return (I) this;
     }
@@ -177,7 +128,7 @@
      *
      * @return This very builder to allow for method chaining.
      */
-    public final I onTextInsertFilter(TextFilter<InsertDelegate> action) {
+    public final I onTextInsert(TextFilter<InsertDelegate> action) {
         ifFilterable( () -> this.insert = action );
         return (I) this;
     }
@@ -188,14 +139,12 @@
      *
      * @return This very builder to allow for method chaining.
      */
-    public final I onTextReplaceFilter(TextFilter<ReplaceDelegate> action) {
+    public final I onTextReplace(TextFilter<ReplaceDelegate> action) {
         ifFilterable( () -> this.replace = action );
         return (I) this;
     }
 
-    /**
-     *  A super type for the delegate types passed to the {@link TextFilter}.
-     */
+
     public static abstract class AbstractDelegate
     {
         private final JTextComponent textComponent;
